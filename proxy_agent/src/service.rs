// Copyright (c) Microsoft Corporation
// SPDX-License-Identifier: MIT
#[cfg(windows)]
pub mod windows;

use crate::common::{config, constants, helpers, logger};
use crate::proxy::proxy_listener;
use crate::shared_state::{telemetry_wrapper, SharedState};
use crate::telemetry::event_reader;
use proxy_agent_shared::logger_manager;
use proxy_agent_shared::telemetry::event_logger;
use std::sync::{Arc, Mutex};
use url::Url;

#[cfg(not(windows))]
use std::thread;
#[cfg(not(windows))]
use std::time::Duration;

pub fn start_service(shared_state: Arc<Mutex<SharedState>>) {
    logger_manager::init_logger(
        logger::AGENT_LOGGER_KEY.to_string(),
        config::get_logs_dir(),
        "ProxyAgent.log".to_string(),
        20 * 1024 * 1024,
        20,
    );
    logger::write_information(format!(
        "============== GuestProxyAgent ({}) is starting on {}, elapsed: {}",
        proxy_agent_shared::misc_helpers::get_current_version(),
        helpers::get_long_os_version(),
        helpers::get_elapsed_time_in_millisec()
    ));

    let config_start_redirector = config::get_start_redirector();

    crate::key_keeper::poll_status_async(
        Url::parse(&format!("http://{}/", constants::WIRE_SERVER_IP)).unwrap(),
        config::get_keys_dir(),
        config::get_poll_key_status_duration(),
        config_start_redirector,
        shared_state.clone(),
    );

    proxy_listener::start_async(constants::PROXY_AGENT_PORT, 20, shared_state.clone());

    // TODO:: need start the monitor thread and write proxy agent status to the file
    // monitor::start_async(config::get_monitor_duration());
}

#[cfg(not(windows))]
pub fn start_service_wait() {
    let shared_state = SharedState::new();
    start_service(shared_state);

    loop {
        // continue to sleep until the service is stopped
        thread::sleep(Duration::from_secs(1));
    }
}

pub fn stop_service(shared_state: Arc<Mutex<SharedState>>) {
<<<<<<< HEAD
    crate::monitor::stop(shared_state.clone());
    crate::redirector::close(constants::PROXY_AGENT_PORT, shared_state.clone());
=======
    crate::monitor::stop();
    crate::redirector::close();
>>>>>>> e3051c69
    crate::key_keeper::stop(shared_state.clone());
    proxy_listener::stop(constants::PROXY_AGENT_PORT, shared_state.clone());
    event_logger::stop();
    telemetry_wrapper::set_logger_shutdown(shared_state.clone(), true);
    event_reader::stop(shared_state.clone());
}<|MERGE_RESOLUTION|>--- conflicted
+++ resolved
@@ -60,13 +60,8 @@
 }
 
 pub fn stop_service(shared_state: Arc<Mutex<SharedState>>) {
-<<<<<<< HEAD
     crate::monitor::stop(shared_state.clone());
-    crate::redirector::close(constants::PROXY_AGENT_PORT, shared_state.clone());
-=======
-    crate::monitor::stop();
-    crate::redirector::close();
->>>>>>> e3051c69
+    crate::redirector::close(shared_state.clone());
     crate::key_keeper::stop(shared_state.clone());
     proxy_listener::stop(constants::PROXY_AGENT_PORT, shared_state.clone());
     event_logger::stop();
