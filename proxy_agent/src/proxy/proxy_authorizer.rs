--- conflicted
+++ resolved
@@ -551,62 +551,4 @@
             "IMDS authentication must be Forbidden with enforce deny rules"
         );
     }
-<<<<<<< HEAD
-
-    #[test]
-    fn is_platform_process_test() {
-        let mut claims = crate::proxy::Claims {
-            userId: 0,
-            userName: "test".to_string(),
-            userGroups: vec!["test".to_string()],
-            processId: std::process::id(),
-            processName: OsString::from("test"),
-            processFullPath: PathBuf::from("test"),
-            processCmdLine: "test".to_string(),
-            runAsElevated: true,
-            clientIp: "127.0.0.1".to_string(),
-            clientPort: 0, // doesn't matter for this test
-        };
-
-        #[cfg(windows)]
-        {
-            let windows_process_names = [
-                "vm-application-manager",
-                "windowsazureguestagent.exe",
-                "waappagent.exe",
-                "immediateruncommandservice.exe",
-            ];
-            for process in windows_process_names.iter() {
-                claims.processName = OsString::from(process);
-                assert!(
-                    super::default::is_platform_process(&claims),
-                    "{process} should be built-in process"
-                );
-            }
-        }
-
-        #[cfg(not(windows))]
-        {
-            let linux_process_names = ["vm-application-manager", "immediate-run-command-handler"];
-            for process in linux_process_names.iter() {
-                claims.processName = process.to_string();
-                assert!(
-                    super::default::is_platform_process(&claims),
-                    "{process} should be built-in process"
-                );
-            }
-
-            let linux_process_cmds =
-                ["python3 -u bin/WALinuxAgent-2.9.1.1-py3.8.egg -run-exthandlers"];
-            for process_cmd in linux_process_cmds.iter() {
-                claims.processCmdLine = process_cmd.to_string();
-                assert!(
-                    super::default::is_platform_process(&claims),
-                    "{process_cmd} should be built-in process"
-                );
-            }
-        }
-    }
-=======
->>>>>>> 5feb2a74
 }