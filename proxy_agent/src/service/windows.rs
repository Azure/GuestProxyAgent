// Copyright (c) Microsoft Corporation
// SPDX-License-Identifier: MIT

<<<<<<< HEAD
//! This module contains the logic to start the GPA service as a Windows service, hook up stop service control handler.
//! The GPA service is implemented as a Windows service using the windows_service crate.
//! Tt is started, stopped, and controlled by the Windows service manager.
=======
//! This module contains the logic to start the GPA service as a Windows service and hook up stop service control handler.
//! The GPA service is implemented as a Windows service using the windows_service crate.
//! It is started, stopped, and controlled by the Windows service manager.
>>>>>>> 11302965

use crate::common::{constants, logger};
use crate::shared_state::service_wrapper;
use crate::{service, shared_state::SharedState};
use std::time::Duration;
use windows_service::service::{
    ServiceControl, ServiceControlAccept, ServiceExitCode, ServiceState, ServiceStatus, ServiceType,
};
use windows_service::service_control_handler::{self, ServiceControlHandlerResult};

pub fn run_service() -> windows_service::Result<()> {
    let shared_state = SharedState::new();
    let cloned_shared_state = shared_state.clone();
    let event_handler = move |control_event| -> ServiceControlHandlerResult {
        match control_event {
            ServiceControl::Stop => {
                service::stop_service(cloned_shared_state.clone());
                match service_wrapper::get_service_status_handle(cloned_shared_state.clone()) {
                    Some(status_handle) => {
                        let stop_state = ServiceStatus {
                            service_type: ServiceType::OWN_PROCESS,
                            current_state: ServiceState::Stopped,
                            controls_accepted: ServiceControlAccept::STOP,
                            exit_code: ServiceExitCode::Win32(0),
                            checkpoint: 0,
                            wait_hint: Duration::default(),
                            process_id: None,
                        };
                        _ = status_handle.set_service_status(stop_state);
                    }
                    _ => {
                        // workaround to stop the service by exiting the process
                        logger::write_warning(
                            "Force exit the process to stop the service.".to_string(),
                        );
                        std::process::exit(0);
                    }
                };
                ServiceControlHandlerResult::NoError
            }
            ServiceControl::Interrogate => ServiceControlHandlerResult::NoError,
            _ => ServiceControlHandlerResult::NotImplemented,
        }
    };

    // start service
    service::start_service(shared_state.clone());

    // set the service state to Running
    let status_handle =
        service_control_handler::register(constants::PROXY_AGENT_SERVICE_NAME, event_handler)?;
    let running_state = ServiceStatus {
        service_type: ServiceType::OWN_PROCESS,
        current_state: ServiceState::Running,
        controls_accepted: ServiceControlAccept::STOP,
        exit_code: ServiceExitCode::Win32(0),
        checkpoint: 0,
        wait_hint: Duration::default(),
        process_id: None,
    };
    status_handle.set_service_status(running_state)?;

    service_wrapper::set_service_status_handle(shared_state.clone(), status_handle);

    Ok(())
}<|MERGE_RESOLUTION|>--- conflicted
+++ resolved
@@ -1,15 +1,9 @@
 // Copyright (c) Microsoft Corporation
 // SPDX-License-Identifier: MIT
 
-<<<<<<< HEAD
-//! This module contains the logic to start the GPA service as a Windows service, hook up stop service control handler.
-//! The GPA service is implemented as a Windows service using the windows_service crate.
-//! Tt is started, stopped, and controlled by the Windows service manager.
-=======
 //! This module contains the logic to start the GPA service as a Windows service and hook up stop service control handler.
 //! The GPA service is implemented as a Windows service using the windows_service crate.
 //! It is started, stopped, and controlled by the Windows service manager.
->>>>>>> 11302965
 
 use crate::common::{constants, logger};
 use crate::shared_state::service_wrapper;
