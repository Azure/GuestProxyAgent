--- conflicted
+++ resolved
@@ -1,12 +1,7 @@
-<<<<<<< HEAD
-mod authorization_rules;
-mod proxy_authentication;
-=======
 // Copyright (c) Microsoft Corporation
 // SPDX-License-Identifier: MIT
 mod authorization_rules;
 pub mod proxy_authentication;
->>>>>>> 85543c9f
 pub mod proxy_connection;
 pub mod proxy_listener;
 mod proxy_pool;
