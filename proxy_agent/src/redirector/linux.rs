// Copyright (c) Microsoft Corporation
// SPDX-License-Identifier: MIT
mod ebpf_obj;

use crate::common::{config, constants, helpers, logger};
use crate::provision;
use crate::redirector::{ip_to_string, AuditEntry};
use crate::shared_state::{redirector_wrapper, SharedState};
use aya::maps::{HashMap, MapData};
use aya::programs::{CgroupSockAddr, KProbe};
use aya::{Bpf, BpfLoader, Btf};
use ebpf_obj::{
    destination_entry, sock_addr_audit_entry, sock_addr_audit_key, sock_addr_skip_process_entry,
};
use proxy_agent_shared::misc_helpers;
use proxy_agent_shared::telemetry::event_logger;
use std::convert::TryFrom;
use std::path::PathBuf;
use std::sync::{Arc, Mutex};

pub type BpfObject = Bpf;

pub fn start_internal(local_port: u16, shared_state: Arc<Mutex<SharedState>>) -> bool {
    let mut bpf = match open_ebpf_file(super::get_ebpf_file_path(), shared_state.clone()) {
        Ok(value) => value,
        Err(value) => return value,
    };

    for (name, _map) in bpf.maps() {
        logger::write(format!("found map '{}'", name));
    }

    for (name, prog) in bpf.programs() {
        logger::write(format!(
            "found program '{}' with type '{:?}'",
            name,
            prog.prog_type()
        ));
    }

    // maps
    if !update_skip_process_map(&mut bpf, shared_state.clone()) {
        return false;
    }
    if !update_policy_map(&mut bpf, local_port, shared_state.clone()) {
        return false;
    }

    if !attach_kprobe_program(&mut bpf, shared_state.clone()) {
        return false;
    }

<<<<<<< HEAD
    // Try remove the iptable redirection rules before setup Cgroup redirection.
    iptable_redirect::cleanup_firewall_redirection(local_port, shared_state.clone());
    let mut iptable_redirect = false;
=======
>>>>>>> e3051c69
    let cgroup2_path = match proxy_agent_shared::linux::get_cgroup2_mount_path() {
        Ok(path) => {
            logger::write(format!(
                "Got cgroup2 mount path: '{}'",
                misc_helpers::path_to_string(path.to_path_buf())
            ));
            path
        }
        Err(e) => {
            event_logger::write_event(
                event_logger::WARN_LEVEL,
                format!("Failed to get the cgroup2 mount path {}, fallback to use the cgroup2 path from config file.", e),
                "start",
                "redirector/linux",
                logger::AGENT_LOGGER_KEY,
            );
            config::get_cgroup_root()
        }
    };
    if !attach_cgroup_program(&mut bpf, cgroup2_path, shared_state.clone()) {
        let message = "Failed to attach cgroup program for redirection.";
        event_logger::write_event(
            event_logger::WARN_LEVEL,
            message.to_string(),
            "start",
            "redirector/linux",
            logger::AGENT_LOGGER_KEY,
        );
<<<<<<< HEAD

        if !config::get_fallback_with_iptable_redirect() {
            return false;
        }

        // setup firewall rules for redirection
        if !iptable_redirect::setup_firewall_redirection(local_port, shared_state.clone()) {
            return false;
        }
        iptable_redirect = true;
=======
        return false;
>>>>>>> e3051c69
    }

    redirector_wrapper::set_bpf_object(shared_state.clone(), bpf);
    redirector_wrapper::set_is_started(shared_state.clone(), true);
    redirector_wrapper::set_local_port(shared_state.clone(), local_port);

<<<<<<< HEAD
    let message = if iptable_redirect {
        helpers::write_startup_event(
            "Started Redirector with iptables redirection",
            "start",
            "redirector/linux",
            logger::AGENT_LOGGER_KEY,
        )
    } else {
        helpers::write_startup_event(
            "Started Redirector with cgroup redirection",
            "start",
            "redirector/linux",
            logger::AGENT_LOGGER_KEY,
        )
    };
    redirector_wrapper::set_status_message(shared_state.clone(), message.to_string());
=======
    let message = helpers::write_startup_event(
        "Started Redirector with cgroup redirection",
        "start",
        "redirector/linux",
        logger::AGENT_LOGGER_KEY,
    );
    unsafe {
        *STATUS_MESSAGE = message.to_string();
    }
>>>>>>> e3051c69
    provision::redirector_ready(shared_state);

    true
}

fn open_ebpf_file(
    bpf_file_path: PathBuf,
    shared_state: Arc<Mutex<SharedState>>,
) -> Result<Bpf, bool> {
    let bpf: Bpf = match BpfLoader::new()
        // load the BTF data from /sys/kernel/btf/vmlinux
        .btf(Btf::from_sys_fs().ok().as_ref())
        // finally load the code
        .load_file(&bpf_file_path)
    {
        Ok(b) => b,
        Err(err) => {
            set_error_status(
                format!(
                    "Failed to load eBPF program from file {}: {}",
                    misc_helpers::path_to_string(bpf_file_path.to_path_buf()),
                    err
                ),
                shared_state.clone(),
            );
            return Err(false);
        }
    };
    Ok(bpf)
}

fn update_skip_process_map(bpf: &mut Bpf, shared_state: Arc<Mutex<SharedState>>) -> bool {
    match bpf.map_mut("skip_process_map") {
        Some(map) => match HashMap::<&mut MapData, [u32; 1], [u32; 1]>::try_from(map) {
            Ok(mut skip_process_map) => {
                let pid = std::process::id();
                let key = sock_addr_skip_process_entry::from_pid(pid);
                let value = sock_addr_skip_process_entry::from_pid(pid);
                match skip_process_map.insert(key.to_array(), value.to_array(), 0) {
                    Ok(_) => logger::write(format!("skip_process_map updated with {}", pid)),
                    Err(err) => {
                        set_error_status(
                            format!(
                                "Failed to insert pid {} to skip_process_map with error: {}",
                                pid, err
                            ),
                            shared_state.clone(),
                        );
                        return false;
                    }
                }
            }
            Err(err) => {
                set_error_status(
                    format!(
                        "Failed to load HashMap 'skip_process_map' with error: {}",
                        err
                    ),
                    shared_state.clone(),
                );
                return false;
            }
        },
        None => {
            set_error_status(
                "Failed to get map 'skip_process_map'.".to_string(),
                shared_state.clone(),
            );
            return false;
        }
    }
    true
}

/* // This function is not used in the code
fn get_local_ip() -> Option<String> {
    let network_interfaces = match nix::ifaddrs::getifaddrs() {
        Ok(interfaces) => interfaces,
        Err(err) => {
            set_error_status(
                format!("Failed to get local ip with error: {}", err),
                shared_state.clone(),
            );
            return None;
        }
    };

    for nic in network_interfaces {
        if nic
            .flags
            .contains(nix::net::if_::InterfaceFlags::IFF_LOOPBACK)
        {
            continue;
        }
        if !nic.flags.contains(nix::net::if_::InterfaceFlags::IFF_UP) {
            continue;
        }
        if !nic
            .flags
            .contains(nix::net::if_::InterfaceFlags::IFF_RUNNING)
        {
            continue;
        }
        if !nic
            .flags
            .contains(nix::net::if_::InterfaceFlags::IFF_BROADCAST)
        {
            continue;
        }
        // need to filter out the bridge interface
        let bridge_path = PathBuf::from("/sys/class/net/")
            .join(&nic.interface_name)
            .join("bridge");
        if bridge_path.exists() {
            continue;
        }

        if let Some(addr) = nic.address {
            if let Some(socket_addr) = addr.as_sockaddr_in() {
                return Some(socket_addr.ip().to_string());
            }
        }
    }

    None
}
*/

fn update_policy_map(
    bpf: &mut Bpf,
    local_port: u16,
    shared_state: Arc<Mutex<SharedState>>,
) -> bool {
    match bpf.map_mut("policy_map") {
        Some(map) => {
            match HashMap::<&mut MapData, [u32; 6], [u32; 6]>::try_from(map) {
                Ok(mut policy_map) => {
                    // let local_ip = match get_local_ip() {
                    //     Some(ip) => ip,
                    //     None => constants::PROXY_AGENT_IP.to_string(),
                    // };
                    let local_ip = constants::PROXY_AGENT_IP.to_string();
                    event_logger::write_event(
                        event_logger::WARN_LEVEL,
                        format!("update_policy_map with local ip address: {}", local_ip),
                        "update_policy_map",
                        "redirector/linux",
                        logger::AGENT_LOGGER_KEY,
                    );
                    let local_ip = super::string_to_ip(&local_ip);
                    let key = destination_entry::from_ipv4(
                        constants::WIRE_SERVER_IP_NETWORK_BYTE_ORDER,
                        constants::WIRE_SERVER_PORT,
                    );
                    let value = destination_entry::from_ipv4(local_ip, local_port);
                    match policy_map.insert(key.to_array(), value.to_array(), 0) {
                        Ok(_) => {
                            logger::write("policy_map updated for WireServer endpoints".to_string())
                        }
                        Err(err) => {
                            set_error_status(format!("Failed to insert WireServer endpoints to policy_map with error: {}", err), shared_state.clone());
                            return false;
                        }
                    }

                    let key = destination_entry::from_ipv4(
                        constants::IMDS_IP_NETWORK_BYTE_ORDER,
                        constants::IMDS_PORT,
                    );
                    match policy_map.insert(key.to_array(), value.to_array(), 0) {
                        Ok(_) => logger::write("policy_map updated for IMDS endpoints".to_string()),
                        Err(err) => {
                            set_error_status(
                                format!(
                                    "Failed to insert IMDS endpoints to policy_map with error: {}",
                                    err
                                ),
                                shared_state.clone(),
                            );
                            return false;
                        }
                    }

                    let key = destination_entry::from_ipv4(
                        constants::GA_PLUGIN_IP_NETWORK_BYTE_ORDER,
                        constants::GA_PLUGIN_PORT,
                    );
                    match policy_map.insert(key.to_array(), value.to_array(), 0) {
                        Ok(_) => logger::write(
                            "policy_map updated for HostGAPlugin endpoints".to_string(),
                        ),
                        Err(err) => {
                            set_error_status( format!(
                                "Failed to insert HostGAPlugin endpoints to policy_map with error: {}",
                                err
                            ), shared_state.clone());
                            return false;
                        }
                    }
                }
                Err(err) => {
                    set_error_status(
                        format!("Failed to load HashMap 'policy_map' with error: {}", err),
                        shared_state.clone(),
                    );
                    return false;
                }
            }
        }
        None => {
            set_error_status(
                "Failed to get map 'policy_map'.".to_string(),
                shared_state.clone(),
            );
            return false;
        }
    }
    true
}

fn attach_cgroup_program(
    bpf: &mut Bpf,
    cgroup2_root_path: PathBuf,
    shared_state: Arc<Mutex<SharedState>>,
) -> bool {
    match std::fs::File::open(cgroup2_root_path) {
        Ok(cgroup) => match bpf.program_mut("connect4") {
            Some(program) => match program.try_into() {
                Ok(p) => {
                    let program: &mut CgroupSockAddr = p;
                    match program.load() {
                        Ok(_) => logger::write("connect4 program loaded.".to_string()),
                        Err(err) => {
                            let message =
                                format!("Failed to load program 'connect4' with error: {}", err);
                            set_error_status(message.to_string(), shared_state.clone());
                            return false;
                        }
                    }
                    match program.attach(cgroup) {
                        Ok(link_id) => {
                            logger::write(format!(
                                "connect4 program attached with id {:?}.",
                                link_id
                            ));
                        }
                        Err(err) => {
                            let message =
                                format!("Failed to attach program 'connect4' with error: {}", err);
                            set_error_status(message.to_string(), shared_state.clone());
                            return false;
                        }
                    }
                }
                Err(err) => {
                    let message = format!(
                        "Failed to convert program to CgroupSockAddr with error: {}",
                        err
                    );
                    set_error_status(message.to_string(), shared_state.clone());
                    return false;
                }
            },
            None => {
                let message = "Failed to get program 'connect4'";
                set_error_status(message.to_string(), shared_state.clone());
                return false;
            }
        },
        Err(err) => {
            let message = format!("Failed to open cgroup with error: {}", err);
            set_error_status(message.to_string(), shared_state.clone());
            return false;
        }
    }

    true
}

fn attach_kprobe_program(bpf: &mut Bpf, shared_state: Arc<Mutex<SharedState>>) -> bool {
    match bpf.program_mut("tcp_v4_connect") {
        Some(program) => match program.try_into() {
            Ok(p) => {
                let program: &mut KProbe = p;
                match program.load() {
                    Ok(_) => logger::write("tcp_v4_connect program loaded.".to_string()),
                    Err(err) => {
                        set_error_status(
                            format!(
                                "Failed to load program 'tcp_v4_connect' with error: {}",
                                err
                            ),
                            shared_state.clone(),
                        );
                        return false;
                    }
                }
                match program.attach("tcp_connect", 0) {
                    Ok(link_id) => {
                        logger::write(format!(
                            "tcp_v4_connect program attached with id {:?}.",
                            link_id
                        ));
                    }
                    Err(err) => {
                        set_error_status(
                            format!(
                                "Failed to attach program 'tcp_v4_connect' with error: {}",
                                err
                            ),
                            shared_state.clone(),
                        );
                        return false;
                    }
                }
            }
            Err(err) => {
                set_error_status(
                    format!("Failed to convert program to KProbe with error: {}", err),
                    shared_state.clone(),
                );
                return false;
            }
        },
        None => {
            set_error_status(
                "Failed to get program 'tcp_v4_connect'".to_string(),
                shared_state.clone(),
            );
            return false;
        }
    }
    true
}

pub fn is_started(shared_state: Arc<Mutex<SharedState>>) -> bool {
    redirector_wrapper::get_is_started(shared_state)
}

fn set_error_status(message: String, shared_state: Arc<Mutex<SharedState>>) {
    redirector_wrapper::set_status_message(shared_state, message.to_string());
    event_logger::write_event(
        event_logger::ERROR_LEVEL,
        message,
        "start",
        "redirector/linux",
        logger::AGENT_LOGGER_KEY,
    );
}

pub fn get_status(shared_state: Arc<Mutex<SharedState>>) -> String {
    redirector_wrapper::get_status_message(shared_state)
}

<<<<<<< HEAD
pub fn close(local_port: u16, shared_state: Arc<Mutex<SharedState>>) {
    // remove the firewall rules for redirection if has
    iptable_redirect::cleanup_firewall_redirection(local_port, shared_state.clone());
=======
pub fn close() {
>>>>>>> e3051c69
    // reset ebpf object
    redirector_wrapper::clear_bpf_object(shared_state);
}

pub fn lookup_audit(
    source_port: u16,
    shared_state: Arc<Mutex<SharedState>>,
) -> std::io::Result<AuditEntry> {
    match redirector_wrapper::get_bpf_object(shared_state.clone()) {
        Some(ref bpf) => lookup_audit_internal(&bpf.lock().unwrap(), source_port),
        None => Err(std::io::Error::new(
            std::io::ErrorKind::Other,
            "BPF object is not initialized",
        )),
    }
}

fn lookup_audit_internal(bpf: &Bpf, source_port: u16) -> std::io::Result<AuditEntry> {
    match bpf.map("audit_map") {
        Some(map) => match HashMap::try_from(map) {
            Ok(audit_map) => {
                let key = sock_addr_audit_key::from_source_port(source_port);
                match audit_map.get(&key.to_array(), 0) {
                    Ok(value) => {
                        let audit_value = sock_addr_audit_entry::from_array(value);
                        Ok(AuditEntry {
                            logon_id: audit_value.logon_id as u64,
                            process_id: audit_value.process_id,
                            is_admin: audit_value.is_root as i32,
                            destination_ipv4: audit_value.destination_ipv4,
                            destination_port: audit_value.destination_port as u16,
                        })
                    }
                    Err(err) => Err(std::io::Error::new(
                        std::io::ErrorKind::Other,
                        format!("Failed to lookup audit entry {}: {}", source_port, err),
                    )),
                }
            }
            Err(err) => {
                let message = format!("Failed to load HashMap 'audit_map' with error: {}", err);
                Err(std::io::Error::new(
                    std::io::ErrorKind::Other,
                    message.to_string(),
                ))
            }
        },
        None => {
            let message = "Failed to get map 'audit_map'.";
            Err(std::io::Error::new(
                std::io::ErrorKind::Other,
                message.to_string(),
            ))
        }
    }
}

pub fn update_wire_server_redirect_policy(redirect: bool, shared_state: Arc<Mutex<SharedState>>) {
    update_redirect_policy_internal(
        constants::WIRE_SERVER_IP_NETWORK_BYTE_ORDER,
        constants::WIRE_SERVER_PORT,
        redirect,
        shared_state.clone(),
    );
}

pub fn update_imds_redirect_policy(redirect: bool, shared_state: Arc<Mutex<SharedState>>) {
    update_redirect_policy_internal(
        constants::IMDS_IP_NETWORK_BYTE_ORDER,
        constants::IMDS_PORT,
        redirect,
        shared_state.clone(),
    );
}

fn update_redirect_policy_internal(
    dest_ipv4: u32,
    dest_port: u16,
    redirect: bool,
    shared_state: Arc<Mutex<SharedState>>,
) {
    match redirector_wrapper::get_bpf_object(shared_state.clone()) {
        Some(bpf) => match bpf.lock().unwrap().map_mut("policy_map") {
            Some(map) => match HashMap::<&mut MapData, [u32; 6], [u32; 6]>::try_from(map) {
                Ok(mut policy_map) => {
                    let key = destination_entry::from_ipv4(dest_ipv4, dest_port);
                    if !redirect {
                        match policy_map.remove(&key.to_array()) {
                            Ok(_) => {
                                event_logger::write_event(
                                    event_logger::INFO_LEVEL,
                                    format!(
                                        "policy_map removed for destination: {}:{}",
                                        ip_to_string(dest_ipv4),
                                        dest_port
                                    ),
                                    "update_redirect_policy_internal",
                                    "redirector/linux",
                                    logger::AGENT_LOGGER_KEY,
                                );
                            }
                            Err(err) => {
                                logger::write(format!("Failed to remove destination: {}:{} from policy_map with error: {}", ip_to_string(dest_ipv4), dest_port, err));
                            }
                        };
                    } else {
                        // let local_ip = match get_local_ip(shared_state.clone()) {
                        //    Some(ip) => ip,
                        //    None => constants::PROXY_AGENT_IP.to_string(),
                        // };
                        let local_ip = constants::PROXY_AGENT_IP.to_string();
                        let local_port = redirector_wrapper::get_local_port(shared_state.clone());
                        event_logger::write_event(
                            event_logger::WARN_LEVEL,
                            format!(
                                "update_redirect_policy_internal with local ip address: {}, dest_ipv4: {}, dest_port: {}, local_port: {}",
                                local_ip, ip_to_string(dest_ipv4), dest_port, local_port
                            ),
                            "update_redirect_policy_internal",
                            "redirector/linux",
                            logger::AGENT_LOGGER_KEY,
                        );
                        let local_ip: u32 = super::string_to_ip(&local_ip);
                        let value = destination_entry::from_ipv4(local_ip, local_port);
                        match policy_map.insert(key.to_array(), value.to_array(), 0) {
                            Ok(_) => event_logger::write_event(
                                event_logger::INFO_LEVEL,
                                format!(
                                    "policy_map updated for destination: {}:{}",
                                    ip_to_string(dest_ipv4),
                                    dest_port
                                ),
                                "update_redirect_policy_internal",
                                "redirector/linux",
                                logger::AGENT_LOGGER_KEY,
                            ),
                            Err(err) => {
                                logger::write(format!("Failed to insert destination: {}:{} to policy_map with error: {}", ip_to_string(dest_ipv4), dest_port, err));
                            }
                        }
                    }
                }
                Err(err) => {
                    logger::write(format!(
                        "Failed to load HashMap 'policy_map' with error: {}",
                        err
                    ));
                }
            },
            None => {
                logger::write("Failed to get map 'policy_map'.".to_string());
            }
        },
        None => {
            logger::write("BPF object is not initialized.".to_string());
        }
    }
}

#[cfg(test)]
#[cfg(feature = "test-with-root")]
mod tests {
    use crate::common::config;
    use crate::common::logger;
    use crate::redirector::linux::ebpf_obj::sock_addr_audit_entry;
    use crate::redirector::linux::ebpf_obj::sock_addr_audit_key;
    use aya::maps::HashMap;
    use proxy_agent_shared::logger_manager;
    use proxy_agent_shared::misc_helpers;
    use std::env;

    #[test]
    fn linux_ebpf_test() {
        let logger_key = "linux_ebpf_test";
        let mut temp_test_path = env::temp_dir();
        temp_test_path.push(logger_key);
        logger_manager::init_logger(
            logger::AGENT_LOGGER_KEY.to_string(), // production code uses 'Agent_Log' to write.
            temp_test_path.clone(),
            logger_key.to_string(),
            10 * 1024 * 1024,
            20,
        );
        let shared_state = crate::shared_state::SharedState::new();

        let mut bpf_file_path = misc_helpers::get_current_exe_dir();
        bpf_file_path.push("config::get_ebpf_program_name()");
        let bpf = super::open_ebpf_file(bpf_file_path, shared_state.clone());
        assert!(!bpf.is_ok(), "open_ebpf_file should not return Ok");

        let mut bpf_file_path = misc_helpers::get_current_exe_dir();
        bpf_file_path.push(config::get_ebpf_program_name());
        let bpf = super::open_ebpf_file(bpf_file_path, shared_state.clone());
        match bpf {
            Ok(_) => {}
            Err(err) => {
                println!("open_ebpf_file error: {}", err);
                if std::fs::metadata("/.dockerenv").is_ok() {
                    println!("This docker image does not have BPF capacity, skip this test.");
                    return;
                } else {
                    assert!(false, "open_ebpf_file should not return Err");
                }
            }
        }
        assert!(bpf.is_ok(), "open_ebpf_file should return Ok");
        let mut bpf = bpf.unwrap();

        let result = super::update_skip_process_map(&mut bpf, shared_state.clone());
        assert!(result, "update_skip_process_map should return true");
        let result = super::update_policy_map(&mut bpf, 80, shared_state.clone());
        assert!(result, "update_policy_map should return true");

        // Do not attach the program to real cgroup2 path
        // it should fail for both attach
        let result = super::attach_kprobe_program(&mut bpf, shared_state.clone());
        assert!(result, "attach_kprobe_program should return true");
        let result =
            super::attach_cgroup_program(&mut bpf, temp_test_path.clone(), shared_state.clone());
        assert!(!result, "attach_connect4_program should not return true");

        let source_port = 1;
        let audit = super::lookup_audit_internal(&bpf, source_port);
        assert!(!audit.is_ok(), "lookup_audit should not return Ok");
        // insert to map an then look up
        let key = sock_addr_audit_key::from_source_port(source_port);
        let value = sock_addr_audit_entry {
            logon_id: 999,
            process_id: 888,
            is_root: 1,
            destination_ipv4: 0x10813FA8,
            destination_port: 80,
        };
        {
            // drop map_mut("audit_map") within this scope
            let mut audit_map: HashMap<&mut aya::maps::MapData, [u32; 2], [u32; 5]> =
                HashMap::<&mut aya::maps::MapData, [u32; 2], [u32; 5]>::try_from(
                    bpf.map_mut("audit_map").unwrap(),
                )
                .unwrap();
            audit_map
                .insert(key.to_array(), value.to_array(), 0)
                .unwrap();
        }
        let audit = super::lookup_audit_internal(&bpf, source_port);
        match audit {
            Ok(entry) => {
                assert_eq!(
                    entry.logon_id as u32, value.logon_id,
                    "logon_id is not equal"
                );
                assert_eq!(
                    entry.process_id, value.process_id,
                    "process_id is not equal"
                );
                assert_eq!(entry.is_admin as u32, value.is_root, "is_root is not equal");
                assert_eq!(
                    entry.destination_ipv4, value.destination_ipv4,
                    "destination_ipv4 is not equal"
                );
                assert_eq!(
                    entry.destination_port as u32, value.destination_port,
                    "destination_port is not equal"
                );
            }
            Err(err) => {
                println!("lookup_audit_internal error: {}", err);
                assert!(false, "lookup_audit_internal should not return Err");
            }
        }
    }
}<|MERGE_RESOLUTION|>--- conflicted
+++ resolved
@@ -50,12 +50,6 @@
         return false;
     }
 
-<<<<<<< HEAD
-    // Try remove the iptable redirection rules before setup Cgroup redirection.
-    iptable_redirect::cleanup_firewall_redirection(local_port, shared_state.clone());
-    let mut iptable_redirect = false;
-=======
->>>>>>> e3051c69
     let cgroup2_path = match proxy_agent_shared::linux::get_cgroup2_mount_path() {
         Ok(path) => {
             logger::write(format!(
@@ -84,54 +78,20 @@
             "redirector/linux",
             logger::AGENT_LOGGER_KEY,
         );
-<<<<<<< HEAD
-
-        if !config::get_fallback_with_iptable_redirect() {
-            return false;
-        }
-
-        // setup firewall rules for redirection
-        if !iptable_redirect::setup_firewall_redirection(local_port, shared_state.clone()) {
-            return false;
-        }
-        iptable_redirect = true;
-=======
         return false;
->>>>>>> e3051c69
     }
 
     redirector_wrapper::set_bpf_object(shared_state.clone(), bpf);
     redirector_wrapper::set_is_started(shared_state.clone(), true);
     redirector_wrapper::set_local_port(shared_state.clone(), local_port);
 
-<<<<<<< HEAD
-    let message = if iptable_redirect {
-        helpers::write_startup_event(
-            "Started Redirector with iptables redirection",
-            "start",
-            "redirector/linux",
-            logger::AGENT_LOGGER_KEY,
-        )
-    } else {
-        helpers::write_startup_event(
-            "Started Redirector with cgroup redirection",
-            "start",
-            "redirector/linux",
-            logger::AGENT_LOGGER_KEY,
-        )
-    };
-    redirector_wrapper::set_status_message(shared_state.clone(), message.to_string());
-=======
     let message = helpers::write_startup_event(
         "Started Redirector with cgroup redirection",
         "start",
         "redirector/linux",
         logger::AGENT_LOGGER_KEY,
     );
-    unsafe {
-        *STATUS_MESSAGE = message.to_string();
-    }
->>>>>>> e3051c69
+    redirector_wrapper::set_status_message(shared_state.clone(), message.to_string());
     provision::redirector_ready(shared_state);
 
     true
@@ -486,13 +446,7 @@
     redirector_wrapper::get_status_message(shared_state)
 }
 
-<<<<<<< HEAD
-pub fn close(local_port: u16, shared_state: Arc<Mutex<SharedState>>) {
-    // remove the firewall rules for redirection if has
-    iptable_redirect::cleanup_firewall_redirection(local_port, shared_state.clone());
-=======
-pub fn close() {
->>>>>>> e3051c69
+pub fn close(shared_state: Arc<Mutex<SharedState>>) {
     // reset ebpf object
     redirector_wrapper::clear_bpf_object(shared_state);
 }
