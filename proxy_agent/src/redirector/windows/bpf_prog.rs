--- conflicted
+++ resolved
@@ -272,57 +272,13 @@
 
         entry - element from audit_map.
 
-<<<<<<< HEAD
-    0 on success. On failure appropriate RESULT is returned.
- */
-pub fn lookup_bpf_audit_map(
-    source_port: u16,
-    shared_state: Arc<Mutex<SharedState>>,
-) -> Result<AuditEntry> {
-    match redirector_wrapper::get_bpf_object(shared_state.clone()) {
-        Some(obj) => {
-            let audit_map = bpf_object__find_map_by_name(obj.lock().unwrap().0, "audit_map")
-                .map_err(|e| Error::Bpf(BpfErrorType::GetBpfMap(e.to_string())))?;
-
-            if audit_map.is_null() {
-                return Err(Error::Bpf(BpfErrorType::GetBpfMap(
-                    "bpf_object__find_map_by_name 'audit_map' returns null pointer".to_string(),
-                )));
-            }
-
-            let map_fd = bpf_map__fd(audit_map)
-                .map_err(|e| Error::Bpf(BpfErrorType::MapFileDescriptor(e.to_string())))?;
-
-            // query by source port.
-            let key = sock_addr_audit_key_t::from_source_port(source_port);
-            let value = AuditEntry::empty();
-
-            let result = bpf_map_lookup_elem(
-                map_fd,
-                &key as *const sock_addr_audit_key_t as *const c_void,
-                &value as *const AuditEntry as *mut c_void,
-            )
-            .map_err(|e| {
-                Error::Bpf(BpfErrorType::MapLookupElem(
-                    source_port.to_string(),
-                    format!("Error: {}", e),
-                ))
-            })?;
-
-            if result != 0 {
-                return Err(Error::Bpf(BpfErrorType::MapLookupElem(
-                    source_port.to_string(),
-                    format!("Result: {}", result),
-                )));
-            }
-=======
     Return Value:
 
         0 on success. On failure appropriate RESULT is returned.
      */
     pub fn lookup_bpf_audit_map(&self, source_port: u16) -> Result<AuditEntry> {
         if self.is_null() {
-            return Err(Error::bpf(BpfErrorType::MapLookupElem(
+            return Err(Error::Bpf(BpfErrorType::MapLookupElem(
                 source_port.to_string(),
                 "BPF has not loaded".to_string(),
             )));
@@ -330,21 +286,20 @@
 
         let audit_map_name = "audit_map";
         let audit_map = bpf_object__find_map_by_name(self.0, audit_map_name).map_err(|e| {
-            Error::bpf(BpfErrorType::GetBpfMap(
+            Error::Bpf(BpfErrorType::GetBpfMap(
                 audit_map_name.to_string(),
                 e.to_string(),
             ))
         })?;
         if audit_map.is_null() {
-            return Err(Error::bpf(BpfErrorType::GetBpfMap(
+            return Err(Error::Bpf(BpfErrorType::GetBpfMap(
                 audit_map_name.to_string(),
                 "bpf_object__find_map_by_name returns null pointer".to_string(),
             )));
         }
->>>>>>> 87b80b23
 
         let map_fd = bpf_map__fd(audit_map)
-            .map_err(|e| Error::bpf(BpfErrorType::MapFileDescriptor(e.to_string())))?;
+            .map_err(|e| Error::Bpf(BpfErrorType::MapFileDescriptor(e.to_string())))?;
 
         // query by source port.
         let key = sock_addr_audit_key_t::from_source_port(source_port);
@@ -356,27 +311,20 @@
             &value as *const AuditEntry as *mut c_void,
         )
         .map_err(|e| {
-            Error::bpf(BpfErrorType::MapLookupElem(
+            Error::Bpf(BpfErrorType::MapLookupElem(
                 source_port.to_string(),
                 format!("Error: {}", e),
             ))
         })?;
 
         if result != 0 {
-            return Err(Error::bpf(BpfErrorType::MapLookupElem(
+            return Err(Error::Bpf(BpfErrorType::MapLookupElem(
                 source_port.to_string(),
                 format!("Result: {}", result),
             )));
         }
-<<<<<<< HEAD
-        None => Err(Error::Bpf(BpfErrorType::MapLookupElem(
-            source_port.to_string(),
-            "BPF has not loaded".to_string(),
-        ))),
-=======
 
         Ok(value)
->>>>>>> 87b80b23
     }
 
     /**
