--- conflicted
+++ resolved
@@ -2,73 +2,6 @@
 // SPDX-License-Identifier: MIT
 
 use http::{uri::InvalidUri, StatusCode};
-<<<<<<< HEAD
-use std::error::Error as StdError;
-use std::fmt::Display;
-
-#[derive(Debug)]
-pub struct Error(Box<ErrorType>);
-
-impl Error {
-    fn new(error: ErrorType) -> Self {
-        Self(Box::new(error))
-    }
-
-    pub fn io(message: String, error: std::io::Error) -> Self {
-        Self::new(ErrorType::IO(message, error))
-    }
-
-    pub fn hyper(error: HyperErrorType) -> Self {
-        Self::new(ErrorType::Hyper(error))
-    }
-
-    pub fn hex(message: String, error: hex::FromHexError) -> Self {
-        Self::new(ErrorType::Hex(message, error))
-    }
-
-    pub fn key(error: KeyErrorType) -> Self {
-        Self::new(ErrorType::Key(error))
-    }
-
-    pub fn parse_url(url: String, error: InvalidUri) -> Self {
-        Self::new(ErrorType::ParseUrl(url, error.to_string()))
-    }
-
-    pub fn parse_url_message(url: String, message: String) -> Self {
-        Self::new(ErrorType::ParseUrl(url, message))
-    }
-
-    pub fn wire_server(error_type: WireServerErrorType, message: String) -> Self {
-        Self::new(ErrorType::WireServer(error_type, message))
-    }
-
-    pub fn acl(error: AclErrorType, error_code: u32) -> Self {
-        Self::new(ErrorType::Acl(error, error_code))
-    }
-
-    pub fn bpf(error: BpfErrorType) -> Self {
-        Self::new(ErrorType::Bpf(error))
-    }
-
-    #[cfg(windows)]
-    pub fn windows_api(error: WindowsApiErrorType) -> Self {
-        Self::new(ErrorType::WindowsApi(error))
-    }
-
-    pub fn invalid(error: String) -> Self {
-        Self::new(ErrorType::Invalid(error))
-    }
-}
-
-impl Display for Error {
-    fn fmt(&self, f: &mut std::fmt::Formatter<'_>) -> std::fmt::Result {
-        self.0.fmt(f)
-    }
-}
-
-impl StdError for Error {}
-=======
->>>>>>> 77aa6a9b
 
 #[derive(Debug, thiserror::Error)]
 pub enum Error {
