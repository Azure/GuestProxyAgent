--- conflicted
+++ resolved
@@ -62,13 +62,8 @@
     CURRENT_OS_INFO.1.to_string()
 }
 
-<<<<<<< HEAD
-pub fn compute_signature(hex_encoded_key: &str, input_to_sign: &[u8]) -> std::io::Result<String> {
-    match hex::decode(hex_encoded_key) {
-=======
 pub fn compute_signature(hex_encoded_key: String, input_to_sign: &[u8]) -> Result<String> {
     match hex::decode(&hex_encoded_key) {
->>>>>>> f7c23085
         Ok(key) => {
             let mut mac = hmac_sha256::HMAC::new(key);
             mac.update(input_to_sign);
@@ -121,11 +116,13 @@
     fn compute_signature_test() {
         let hex_encoded_key = "4A404E635266556A586E3272357538782F413F4428472B4B6250645367566B59";
         let message = "Hello world";
-        let result = super::compute_signature(hex_encoded_key, message.as_bytes()).unwrap();
+        let result =
+            super::compute_signature(hex_encoded_key.to_string(), message.as_bytes()).unwrap();
         println!("compute_signature: {result}");
         let invalid_hex_encoded_key =
             "YA404E635266556A586E3272357538782F413F4428472B4B6250645367566B59";
-        let result = super::compute_signature(invalid_hex_encoded_key, message.as_bytes());
+        let result =
+            super::compute_signature(invalid_hex_encoded_key.to_string(), message.as_bytes());
         assert!(result.is_err(), "invalid key should fail.");
 
         let e = result.unwrap_err();
