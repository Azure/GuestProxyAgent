--- conflicted
+++ resolved
@@ -86,17 +86,6 @@
 }
 
 impl AuthorizationItem {
-<<<<<<< HEAD
-    pub fn new() -> Self {
-        AuthorizationItem {
-            defaultAccess: String::new(),
-            mode: String::new(),
-            privileges: None,
-            roles: None,
-            identities: None,
-            roleAssignments: None,
-            id: String::new(),
-=======
     pub fn clone(&self) -> Self {
         let rules = match &self.rules {
             Some(r) => Some(AccessControlRules {
@@ -148,7 +137,6 @@
             mode: self.mode.to_string(),
             rules: rules,
             id: self.id.to_string(),
->>>>>>> 85543c9f
         }
     }
 }
