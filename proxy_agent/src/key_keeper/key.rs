--- conflicted
+++ resolved
@@ -672,13 +672,8 @@
 const STATUS_URL: &str = "/secure-channel/status";
 const KEY_URL: &str = "/secure-channel/key";
 
-<<<<<<< HEAD
-pub async fn get_status(base_url: &Uri) -> std::io::Result<KeyStatus> {
-    let (host, port) = hyper_client::host_port_from_uri(base_url)?;
-=======
 pub async fn get_status(base_url: Uri) -> Result<KeyStatus> {
     let (host, port) = hyper_client::host_port_from_uri(base_url.clone())?;
->>>>>>> f7c23085
     let url = format!("http://{}:{}{}", host, port, STATUS_URL);
     let url: Uri = url.parse().map_err(|e| {
         Error::key(KeyErrorType::ParseKeyUrl(
@@ -690,19 +685,14 @@
     let mut headers = HashMap::new();
     headers.insert(constants::METADATA_HEADER.to_string(), "True ".to_string());
     let status: KeyStatus =
-        hyper_client::get(&url, &headers, None, None, logger::write_warning).await?;
+        hyper_client::get(url, &headers, None, None, logger::write_warning).await?;
     status.validate()?;
 
     Ok(status)
 }
 
-<<<<<<< HEAD
-pub async fn acquire_key(base_url: &Uri) -> std::io::Result<Key> {
-    let (host, port) = hyper_client::host_port_from_uri(base_url)?;
-=======
 pub async fn acquire_key(base_url: Uri) -> Result<Key> {
     let (host, port) = hyper_client::host_port_from_uri(base_url.clone())?;
->>>>>>> f7c23085
     let url = format!("http://{}:{}{}", host, port, KEY_URL);
     let url: Uri = url.parse().map_err(|e| {
         Error::key(KeyErrorType::ParseKeyUrl(
@@ -712,14 +702,14 @@
         ))
     })?;
 
-    let (host, port) = hyper_client::host_port_from_uri(&url)?;
+    let (host, port) = hyper_client::host_port_from_uri(url.clone())?;
     let mut headers = HashMap::new();
     headers.insert(constants::METADATA_HEADER.to_string(), "True ".to_string());
     headers.insert("Content-Type".to_string(), "application/json".to_string());
     let body = r#"{"authorizationScheme": "Azure-HMAC-SHA256"}"#.to_string();
     let request = hyper_client::build_request(
         hyper::Method::POST,
-        &url,
+        url.clone(),
         &headers,
         Some(body.as_bytes()),
         None,
@@ -744,13 +734,9 @@
     hyper_client::read_response_body(response).await
 }
 
-<<<<<<< HEAD
-pub async fn attest_key(base_url: &Uri, key: &Key) -> std::io::Result<()> {
-=======
 pub async fn attest_key(base_url: Uri, key: &Key) -> Result<()> {
->>>>>>> f7c23085
     // secure-channel/key/{key_guid}/key-attestation
-    let (host, port) = hyper_client::host_port_from_uri(base_url)?;
+    let (host, port) = hyper_client::host_port_from_uri(base_url.clone())?;
     let url = format!(
         "http://{}:{}{}/{}/key-attestation",
         host, port, KEY_URL, key.guid
@@ -763,7 +749,7 @@
     headers.insert(constants::METADATA_HEADER.to_string(), "True ".to_string());
     let request = hyper_client::build_request(
         Method::POST,
-        &url,
+        url,
         &headers,
         None,
         Some(key.guid.to_string()),
