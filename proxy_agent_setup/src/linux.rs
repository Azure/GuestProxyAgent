// Copyright (c) Microsoft Corporation
// SPDX-License-Identifier: MIT
#![cfg(not(windows))]

use crate::{backup, logger, running};
use proxy_agent_shared::misc_helpers;
use std::{fs, path::PathBuf};

const SERVICE_CONFIG_FILE_NAME: &str = "azure-proxy-agent.service";
const CONFIG_FILE: &str = "proxy-agent.json";
const EBPF_FILE: &str = "ebpf_cgroup.o";
const CONFIG_PATH: &str = "/etc/azure/proxy-agent.json";
const EBPF_PATH: &str = "/usr/lib/azure-proxy-agent/ebpf_cgroup.o";

pub fn setup_service(service_name: &str, service_file_dir: PathBuf) -> std::io::Result<u64> {
    copy_service_config_file(service_name, service_file_dir)
}

fn copy_service_config_file(service_name: &str, service_file_dir: PathBuf) -> std::io::Result<u64> {
    let service_config_name = format!("{}.service", service_name);
    let src_config_file_path = service_file_dir.join(&service_config_name);
    let dst_config_file_path = PathBuf::from(proxy_agent_shared::linux::SERVICE_CONFIG_FOLDER_PATH)
        .join(&service_config_name);
    fs::copy(src_config_file_path, dst_config_file_path)
}

fn backup_service_config_file(backup_folder: PathBuf) {
    let backup_service_file = backup_folder.join(SERVICE_CONFIG_FILE_NAME);
    match fs::copy(
        PathBuf::from(proxy_agent_shared::linux::SERVICE_CONFIG_FOLDER_PATH)
            .join(SERVICE_CONFIG_FILE_NAME),
        &backup_service_file,
    ) {
        Ok(_) => {
            logger::write(format!(
                "Copied service config file to {:?}",
                backup_service_file
            ));
        }
        Err(e) => {
            logger::write(format!(
                "Failed to copy service config file to {:?}, error: {:?}",
                backup_service_file, e
            ));
        }
    }
}

fn copy_file(src_file: PathBuf, dst_file: PathBuf) {
    if let Some(p) = dst_file.parent() {
        if let Err(e) = misc_helpers::try_create_folder(p.to_path_buf()) {
            logger::write(format!("Failed to create folder {:?}, error: {:?}", p, e));
        }
    }
<<<<<<< HEAD

    match fs::copy(src_file.to_path_buf(), dst_file.to_path_buf()) {
=======
    match fs::copy(&src_file, &dst_file) {
>>>>>>> 0e6486d9
        Ok(_) => {
            logger::write(format!("Copied file {:?} to {:?}", src_file, dst_file));
        }
        Err(e) => {
            logger::write(format!(
                "Failed to copy file {:?} to {:?}, error: {:?}",
                src_file, dst_file, e
            ));
        }
    }
}

fn delete_file(file_to_be_delete: PathBuf) {
    match fs::remove_file(&file_to_be_delete) {
        Ok(_) => {
            logger::write(format!("Deleted file {:?}", file_to_be_delete));
        }
        Err(e) => {
            logger::write(format!(
                "Failed to delete file {:?}, error: {:?}",
                file_to_be_delete, e
            ));
        }
    }
}

// copy azure-proxy-agent, proxy-agent.json, ebpf_cgroup.o, service config files to backup folder
pub fn backup_files() {
    let backup_folder = backup::proxy_agent_backup_package_folder();
    copy_file(PathBuf::from(CONFIG_PATH), backup_folder.join(CONFIG_FILE));
    copy_file(PathBuf::from(EBPF_PATH), backup_folder.join(EBPF_FILE));
    copy_file(
        running::proxy_agent_running_folder("").join("azure-proxy-agent"),
        backup_folder.join("azure-proxy-agent"),
    );
    backup_service_config_file(backup::proxy_agent_backup_folder());
}

// copy azure-proxy-agent, proxy-agent.json, ebpf_cgroup.o to different destination folders
pub fn copy_files(src_folder: PathBuf) {
    let dst_folder = crate::running::proxy_agent_running_folder("");
    copy_file(
        src_folder.join("azure-proxy-agent"),
        dst_folder.join("azure-proxy-agent"),
    );
    copy_file(src_folder.join(CONFIG_FILE), PathBuf::from(CONFIG_PATH));
    copy_file(src_folder.join(EBPF_FILE), PathBuf::from(EBPF_PATH));
}

pub fn delete_files() {
    let proxy_agent_running_folder =
        crate::running::proxy_agent_running_folder("azure-proxy-agent");
    delete_file(proxy_agent_running_folder.join("azure-proxy-agent"));
    delete_file(PathBuf::from(crate::linux::CONFIG_PATH));
    delete_file(PathBuf::from(crate::linux::EBPF_PATH));
}<|MERGE_RESOLUTION|>--- conflicted
+++ resolved
@@ -52,12 +52,7 @@
             logger::write(format!("Failed to create folder {:?}, error: {:?}", p, e));
         }
     }
-<<<<<<< HEAD
-
-    match fs::copy(src_file.to_path_buf(), dst_file.to_path_buf()) {
-=======
     match fs::copy(&src_file, &dst_file) {
->>>>>>> 0e6486d9
         Ok(_) => {
             logger::write(format!("Copied file {:?} to {:?}", src_file, dst_file));
         }
