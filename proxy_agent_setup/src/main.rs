--- conflicted
+++ resolved
@@ -224,7 +224,7 @@
         let ebpf_setup_script_file = setup::ebpf_setup_script_file();
         if ebpf_setup_script_file.exists() && ebpf_setup_script_file.is_file() {
             let setup_script_file_str = misc_helpers::path_to_string(&ebpf_setup_script_file);
-            match misc_helpers::execute_command(
+            let output = misc_helpers::execute_command(
                 "powershell.exe",
                 vec![
                     "-ExecutionPolicy",
@@ -233,42 +233,16 @@
                     &setup_script_file_str,
                 ],
                 1,
-            ) {
-                Ok(output) => {
-                    logger::write(format!(
-                        "ebpf_setup: invoked script file '{}' with result: '{}'.",
-                        setup_script_file_str,
-                        output.message()
-                    ));
-                }
-                Err(e) => {
-                    logger::write(format!(
-                        "ebpf_setup: failed to invoke script file '{}', error: '{:?}'.",
-                        setup_script_file_str, e
-                    ));
-                }
-            }
-        }
-    }
-
-    match service::start_service(SERVICE_NAME, 5, Duration::from_secs(15)) {
-        Ok(_) => {
-            logger::write(format!("Service {} start successfully", SERVICE_NAME));
-        }
-        Err(e) => {
-            logger::write(format!(
-                "Service {} start failed, error: {:?}",
-                SERVICE_NAME, e
-            ));
-            process::exit(1);
-        }
-    }
-<<<<<<< HEAD
-=======
+            );
+            logger::write(format!(
+                "ebpf_setup: invoked script file '{}' with result: '{}'-'{}'-'{}'.",
+                setup_script_file_str, output.0, output.1, output.2
+            ));
+        }
+    }
 
     service::start_service(SERVICE_NAME, 5, Duration::from_secs(15)).await;
     logger::write(format!("Service {} start successfully", SERVICE_NAME));
->>>>>>> a0f31e0a
 }
 
 fn check_backup_exists() -> bool {
