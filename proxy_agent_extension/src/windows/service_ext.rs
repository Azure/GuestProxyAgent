--- conflicted
+++ resolved
@@ -63,34 +63,6 @@
     }
 }
 
-<<<<<<< HEAD
-pub fn start_extension_service() {
-    match service::start_service(
-        constants::EXTENSION_SERVICE_NAME,
-        constants::SERVICE_START_RETRY_COUNT,
-        std::time::Duration::from_secs(15),
-    ) {
-        Ok(_) => {
-            logger::write(format!(
-                "Service {} successfully started",
-                constants::EXTENSION_SERVICE_NAME
-            ));
-        }
-        Err(e) => {
-            logger::write(format!(
-                "Service {} start failed: {}",
-                constants::EXTENSION_SERVICE_NAME,
-                e
-            ));
-            eprintln!(
-                "Service {} start failed: {}",
-                constants::EXTENSION_SERVICE_NAME,
-                e
-            );
-            process::exit(constants::EXIT_CODE_SERVICE_START_ERR);
-        }
-    }
-=======
 pub async fn start_extension_service() {
     service::start_service(
         constants::EXTENSION_SERVICE_NAME,
@@ -98,7 +70,6 @@
         std::time::Duration::from_secs(15),
     )
     .await;
->>>>>>> a0f31e0a
 }
 
 pub async fn stop_extension_service() {
