REM Copyright (c) Microsoft Corporation
REM SPDX-License-Identifier: MIT

@echo off
SET root_path=%~dp0
SET out_path=%root_path%out
set Configuration=%1
set CleanBuild=%2
set ContinueAtConvertBpfToNative=%3
if "%Configuration%"=="" (SET Configuration=debug)
echo Configuration=%Configuration%
echo out_path=%out_path%
SET out_dir=%out_path%\%Configuration%

SET eBPF_for_Windows_bin_path=%root_path%packages\eBPF-for-Windows.0.17.1\build\native\bin
SET eBPF_for_Windows_inc_path=%root_path%packages\eBPF-for-Windows.0.17.1\build\native\include
SET bin_skim_path=%root_path%packages\Microsoft.CodeAnalysis.BinSkim.1.9.5\tools\netcoreapp3.1\win-x64

if "%CleanBuild%"=="clean" (
    echo ======= delete old files
    echo RD /S /Q %out_dir%
    RD /S /Q %out_dir%

    echo RD /S /Q %root_path%packages
    RD /S /Q %root_path%packages
)

echo ======= nuget restore
call nuget restore
if  %ERRORLEVEL% NEQ 0 (
    echo call nuget restore with exit-code: %errorlevel%
    exit /b %errorlevel%
)

echo ======= rustup update to a particular version of the Rust toolchain
SET rustup_version=1.80.0
call rustup update %rustup_version%
REM This command sets a specific Rust toolchain version for the current directory. 
REM It means that whenever you are in this directory, Rust commands will use the specified toolchain version, regardless of the global default.
call rustup override set %rustup_version%

echo ======= create out path folder and subfolder
if not exist "%out_path%" (md "%out_path%")
if not exist "%out_dir%" (md "%out_dir%")

echo ======= Prepare out-package folder structure
SET out_package_dir=%out_dir%\package
if not exist "%out_package_dir%" (md "%out_package_dir%")
SET out_package_proxyagent_dir="%out_package_dir%"\ProxyAgent
if not exist "%out_package_proxyagent_dir%" (md "%out_package_proxyagent_dir%")

echo ======= copy VB Scripts to Package folder
xcopy /Y %root_path%\Setup\Windows\*.* %out_package_dir%\

echo ======= build ebpf program
SET ebpf_path=%root_path%\ebpf
echo call clang -target bpf -Werror -O2 -c %ebpf_path%\redirect.bpf.c -o %out_dir%\redirect.bpf.o
call clang -target bpf -Werror -O2 -c %ebpf_path%\redirect.bpf.c -o %out_dir%\redirect.bpf.o
if  %ERRORLEVEL% NEQ 0 (
    echo call clang failed with exit-code: %errorlevel%
    exit /b %errorlevel%
)
echo ======= copy redirect.bpf.o
xcopy /Y %out_dir%\redirect.bpf.o %out_package_proxyagent_dir%\
echo ======= convert redirect.bpf.o to redirect.bpf.sys
call %eBPF_for_Windows_bin_path%\export_program_info.exe --clear
call %eBPF_for_Windows_bin_path%\export_program_info.exe
echo call powershell.exe %eBPF_for_Windows_bin_path%\Convert-BpfToNative.ps1 -OutDir %out_dir% -FileName redirect.bpf.o -IncludeDir %eBPF_for_Windows_bin_path%
call powershell.exe %eBPF_for_Windows_bin_path%\Convert-BpfToNative.ps1 -OutDir %out_dir% -FileName redirect.bpf.o -IncludeDir %eBPF_for_Windows_inc_path%
if  %ERRORLEVEL% NEQ 0 (
    echo call Convert-BpfToNative.ps1 failed with exit-code: %errorlevel%
    if "%ContinueAtConvertBpfToNative%"=="" (
        exit /b %errorlevel%
    )
    echo Skip the error and continue to build other projects
)
echo ======= copy redirect.bpf.sys
xcopy /Y %out_dir%\redirect.bpf.sys %out_package_proxyagent_dir%\
xcopy /Y %out_dir%\redirect.bpf.pdb %out_package_proxyagent_dir%\

echo ======= cargo fmt and clippy
<<<<<<< HEAD
rustup update stable
echo call cargo fmt --all
cargo fmt --all
=======
echo call rustup component add --toolchain %rustup_version%-x86_64-pc-windows-msvc rustfmt
call rustup component add --toolchain %rustup_version%-x86_64-pc-windows-msvc rustfmt
echo call cargo fmt --all
cargo fmt --all
echo call rustup component add --toolchain %rustup_version%-x86_64-pc-windows-msvc clippy
call rustup component add --toolchain %rustup_version%-x86_64-pc-windows-msvc clippy
>>>>>>> ba0a92ee
echo call cargo clippy -- -D warnings
cargo clippy -- -D warnings
if  %ERRORLEVEL% NEQ 0 (
    echo cargo clippy failed with exit-code: %errorlevel%
    exit /b %errorlevel%
)
echo ======= build proxy_agent_shared
set cargo_toml=%root_path%proxy_agent_shared\Cargo.toml
SET release_flag=
if "%Configuration%"=="release" (SET release_flag=--release)
echo cargo_toml=%cargo_toml%
echo call cargo build %release_flag% --manifest-path %cargo_toml% --target-dir %out_path%
call cargo build %release_flag% --manifest-path %cargo_toml% --target-dir %out_path%
if  %ERRORLEVEL% NEQ 0 (
    echo call cargo build proxy_agent_shared failed with exit-code: %errorlevel%
    exit /b %errorlevel%
)

echo ======= copy files for run/debug proxy_agent_shared Unit test in VS Code
echo xcopy /Y /C /Q %out_dir% %out_dir%\deps\
xcopy /Y /C /Q %out_dir% %out_dir%\deps\
echo xcopy /Y /S /C /Q %out_dir% %root_path%proxy_agent_shared\target\%Configuration%\
xcopy /Y /S /C /Q %out_dir% %root_path%proxy_agent_shared\target\%Configuration%\

echo ======= run rust proxy_agent_shared tests
echo call cargo test --all-features  %release_flag% --manifest-path %cargo_toml% --target-dir %out_path% -- --test-threads=1
call cargo test --all-features  %release_flag% --manifest-path %cargo_toml% --target-dir %out_path% -- --test-threads=1
if  %ERRORLEVEL% NEQ 0 (
    echo call cargo test proxy_agent_shared with exit-code: %errorlevel%
    exit /b %errorlevel%
)

echo ======= copy config file for windows platform
REM Adding a wildcard (*) to the end of the destination will suppress this prompt and default to copying as a file:
xcopy /Y %root_path%proxy_agent\config\GuestProxyAgent.windows.json %out_dir%\GuestProxyAgent.json*

echo ======= build proxy_agent
set cargo_toml=%root_path%proxy_agent\Cargo.toml
SET release_flag=
if "%Configuration%"=="release" (SET release_flag=--release)
echo cargo_toml=%cargo_toml%
echo call cargo build %release_flag% --manifest-path %cargo_toml% --target-dir %out_path%
call cargo build %release_flag% --manifest-path %cargo_toml% --target-dir %out_path%
if  %ERRORLEVEL% NEQ 0 (
    echo call cargo build proxy_agent failed with exit-code: %errorlevel%
    exit /b %errorlevel%
)

echo ======= copy files for run/debug proxy_agent Unit test
echo xcopy /Y /C /Q %eBPF_for_Windows_bin_path%\EbpfApi.* %out_dir%\
xcopy /Y /C /Q %eBPF_for_Windows_bin_path%\EbpfApi.* %out_dir%\
echo xcopy /Y /C /Q %out_dir% %out_dir%\deps\
xcopy /Y /C /Q %out_dir% %out_dir%\deps\
echo xcopy /Y /S /C /Q %out_dir% %root_path%proxy_agent\target\%Configuration%\
xcopy /Y /S /C /Q %out_dir% %root_path%proxy_agent\target\%Configuration%\

echo ======= run rust proxy_agent tests
echo call cargo test --all-features  %release_flag% --manifest-path %cargo_toml% --target-dir %out_path% -- --test-threads=1
call cargo test --all-features  %release_flag% --manifest-path %cargo_toml% --target-dir %out_path% -- --test-threads=1
if  %ERRORLEVEL% NEQ 0 (
    echo call cargo test proxy_agent with exit-code: %errorlevel%
    exit /b %errorlevel%
)

echo ======= build proxy_agent_extension
SET extension_root_path=%root_path%proxy_agent_extension
SET extension_src_path=%root_path%proxy_agent_extension\src\windows
set cargo_toml=%extension_root_path%\Cargo.toml
echo cargo_toml=%cargo_toml%
echo call cargo build %release_flag% --manifest-path %cargo_toml% --target-dir %out_path%
call cargo build %release_flag% --manifest-path %cargo_toml% --target-dir %out_path%
if  %ERRORLEVEL% NEQ 0 (
    echo call cargo build proxy_agent_extension failed with exit-code: %errorlevel%
    exit /b %errorlevel%
)

echo ======= copy files for run/debug proxy_agent_extension Unit test
echo xcopy /Y /C /Q %out_dir% %out_dir%\deps\
xcopy /Y /C /Q %out_dir% %out_dir%\deps\
echo xcopy /Y /S /C /Q %out_dir% %root_path%proxy_agent_extension\target\%Configuration%\
xcopy /Y /S /C /Q %out_dir% %root_path%proxy_agent_extension\target\%Configuration%\

echo ======= run rust proxy_agent_extension tests
echo call cargo test --all-features  %release_flag% --manifest-path %cargo_toml% --target-dir %out_path% -- --test-threads=1
call cargo test --all-features  %release_flag% --manifest-path %cargo_toml% --target-dir %out_path% -- --test-threads=1
if  %ERRORLEVEL% NEQ 0 (
    echo call cargo test proxy_agent_extension with exit-code: %errorlevel%
    exit /b %errorlevel%
)

echo ======= build proxy_agent_setup
set cargo_toml=%root_path%proxy_agent_setup\Cargo.toml
SET release_flag=
if "%Configuration%"=="release" (SET release_flag=--release)
echo cargo_toml=%cargo_toml%
echo call cargo build %release_flag% --manifest-path %cargo_toml% --target-dir %out_path%
call cargo build %release_flag% --manifest-path %cargo_toml% --target-dir %out_path%
if  %ERRORLEVEL% NEQ 0 (
    echo call cargo build proxy_agent_setup failed with exit-code: %errorlevel%
    exit /b %errorlevel%
)

echo ======= restore e2e test project dependencies
echo call dotnet.exe restore %root_path%\e2etest\GuestProxyAgentTest.sln
call dotnet.exe restore %root_path%\e2etest\GuestProxyAgentTest.sln
if  %ERRORLEVEL% NEQ 0 (
    echo call dotnet.exe restore failed with exit-code: %errorlevel%
    exit /b %errorlevel%
)

echo ======= build e2e test project
SET out_e2etest_dir=%out_dir%\e2etest
echo call dotnet.exe build %root_path%\e2etest\GuestProxyAgentTest.sln --no-restore --configuration %Configuration% -o %out_e2etest_dir%
call dotnet.exe build %root_path%\e2etest\GuestProxyAgentTest.sln --no-restore --configuration %Configuration% -o %out_e2etest_dir%
if  %ERRORLEVEL% NEQ 0 (
    echo call dotnet.exe build failed with exit-code: %errorlevel%
    exit /b %errorlevel%
)
dir /S /B %out_e2etest_dir%\

echo ======= copy setup tool to Package folder
xcopy /Y %out_dir%\proxy_agent_setup.exe %out_package_dir%\
xcopy /Y %out_dir%\proxy_agent_setup.pdb %out_package_dir%\

echo ======= copy to ProxyAgent folder
xcopy /Y %out_dir%\azure-proxy-agent.exe %out_package_proxyagent_dir%\GuestProxyAgent.exe*
xcopy /Y %out_dir%\azure_proxy_agent.pdb %out_package_proxyagent_dir%\GuestProxyAgent.pdb*
xcopy /Y %out_dir%\GuestProxyAgent.json %out_package_proxyagent_dir%\
xcopy /Y %out_dir%\EbpfApi.dll %out_package_proxyagent_dir%\
xcopy /Y %out_dir%\EbpfApi.pdb %out_package_proxyagent_dir%\

SET out_package_proxyagent_extension_dir=%out_package_dir%\ProxyAgent_Extension
if not exist "%out_package_proxyagent_extension_dir%" (md "%out_package_proxyagent_extension_dir%")
echo ======= copy ProxyAgent Extension files
xcopy /Y %extension_src_path%\HandlerManifest.json %out_package_proxyagent_extension_dir%\
for %%F in (%extension_src_path%\*.cmd) do (
    echo Found file: %%F
    xcopy /Y %%F %out_package_proxyagent_extension_dir%\
)
xcopy /Y %out_dir%\ProxyAgentExt.exe %out_package_proxyagent_extension_dir%\

echo ======= copy e2e test project to Package folder
SET out_package_e2etest_dir=%out_package_dir%\e2etest
echo xcopy /Y /S /C /Q %out_e2etest_dir% %out_package_e2etest_dir%\
xcopy /Y /S /C /Q %out_e2etest_dir% %out_package_e2etest_dir%\

echo ======= run binskim command
call %bin_skim_path%\BinSkim.exe analyze %out_package_proxyagent_dir%\GuestProxyAgent.exe --output %out_package_proxyagent_dir%\GuestProxyAgent.exe.binskim.json --rich-return-code=true --force

echo ======= Generate build-configuration.zip file
call powershell.exe Compress-Archive -Path "%out_package_dir%" -DestinationPath "%out_dir%"\build-%Configuration%-windows-amd64.zip" -Force<|MERGE_RESOLUTION|>--- conflicted
+++ resolved
@@ -79,18 +79,12 @@
 xcopy /Y %out_dir%\redirect.bpf.pdb %out_package_proxyagent_dir%\
 
 echo ======= cargo fmt and clippy
-<<<<<<< HEAD
-rustup update stable
-echo call cargo fmt --all
-cargo fmt --all
-=======
 echo call rustup component add --toolchain %rustup_version%-x86_64-pc-windows-msvc rustfmt
 call rustup component add --toolchain %rustup_version%-x86_64-pc-windows-msvc rustfmt
 echo call cargo fmt --all
 cargo fmt --all
 echo call rustup component add --toolchain %rustup_version%-x86_64-pc-windows-msvc clippy
 call rustup component add --toolchain %rustup_version%-x86_64-pc-windows-msvc clippy
->>>>>>> ba0a92ee
 echo call cargo clippy -- -D warnings
 cargo clippy -- -D warnings
 if  %ERRORLEVEL% NEQ 0 (
