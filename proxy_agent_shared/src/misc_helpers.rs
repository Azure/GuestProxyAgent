--- conflicted
+++ resolved
@@ -1,9 +1,6 @@
 // Copyright (c) Microsoft Corporation
 // SPDX-License-Identifier: MIT
-use crate::{
-    error::{CommandErrorType, Error},
-    result::Result,
-};
+use crate::result::Result;
 use regex::bytes::Regex;
 use serde::de::DeserializeOwned;
 use serde::Serialize;
@@ -211,59 +208,10 @@
     Ok(files)
 }
 
-pub struct CommandOutput {
-    exit_code: i32,
-    stdout: String,
-    stderr: String,
-}
-
-impl CommandOutput {
-    pub fn new(exit_code: i32, stdout: String, stderr: String) -> Self {
-        Self {
-            exit_code,
-            stdout,
-            stderr,
-        }
-    }
-
-    pub fn is_success(&self) -> bool {
-        self.exit_code == 0
-    }
-
-    pub fn stdout(&self) -> String {
-        self.stdout.to_string()
-    }
-
-    pub fn stderr(&self) -> String {
-        self.stderr.to_string()
-    }
-
-    pub fn exit_code(&self) -> i32 {
-        self.exit_code
-    }
-
-    pub fn message(&self) -> String {
-        format!(
-            "exit code: '{}', stdout: '{}', stderr: '{}'",
-            self.exit_code, self.stdout, self.stderr
-        )
-    }
-}
-
 pub fn execute_command(
     program: &str,
     args: Vec<&str>,
     default_error_code: i32,
-<<<<<<< HEAD
-) -> Result<CommandOutput> {
-    let output = Command::new(program).args(args).output()?;
-
-    Ok(CommandOutput::new(
-        output.status.code().unwrap_or(default_error_code),
-        String::from_utf8_lossy(&output.stdout).to_string(),
-        String::from_utf8_lossy(&output.stderr).to_string(),
-    ))
-=======
 ) -> (i32, String, String) {
     match Command::new(program).args(args).output() {
         Ok(output) => (
@@ -276,36 +224,21 @@
             (default_error_code, String::new(), error)
         }
     }
->>>>>>> a0f31e0a
-}
-
-pub fn get_proxy_agent_version(proxy_agent_exe: &Path) -> Result<String> {
-    let proxy_agent_exe_str = path_to_string(proxy_agent_exe);
+}
+
+pub fn get_proxy_agent_version(proxy_agent_exe: &Path) -> String {
     if !proxy_agent_exe.exists() {
-        return Err(Error::Io(std::io::Error::new(
-            std::io::ErrorKind::NotFound,
-            format!("File '{}' does not found", proxy_agent_exe_str),
-        )));
+        return "Unknown".to_string();
     }
     if !proxy_agent_exe.is_file() {
-        return Err(Error::Io(std::io::Error::new(
-            std::io::ErrorKind::InvalidInput,
-            format!("'{}' is not a file", proxy_agent_exe_str),
-        )));
-    }
-
-    let output = execute_command(&path_to_string(proxy_agent_exe), vec!["--version"], -1)?;
-    if output.is_success() {
-        Ok(output.stdout().trim().to_string())
+        return "Unknown".to_string();
+    }
+
+    let output = execute_command(&path_to_string(proxy_agent_exe), vec!["--version"], -1);
+    if output.0 != 0 {
+        "Unknown".to_string()
     } else {
-<<<<<<< HEAD
-        Err(Error::Command(
-            CommandErrorType::CommandName(proxy_agent_exe_str),
-            output.message(),
-        ))
-=======
         output.1.trim().to_string()
->>>>>>> a0f31e0a
     }
 }
 
@@ -411,16 +344,15 @@
             program,
             vec![&super::path_to_string(&script_file_path)],
             default_error_code,
-        )
-        .unwrap();
-        assert_eq!(1, output.exit_code(), "exit code mismatch");
+        );
+        assert_eq!(1, output.0, "exit code mismatch");
         assert_eq!(
             "this is stdout message",
-            output.stdout().trim(),
+            output.1.trim(),
             "stdout message mismatch"
         );
         assert!(
-            output.stderr().contains("This is stderr message"),
+            output.2.contains("This is stderr message"),
             "stderr message mismatch"
         );
 
