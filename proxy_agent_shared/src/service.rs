--- conflicted
+++ resolved
@@ -28,7 +28,8 @@
     }
     #[cfg(not(windows))]
     {
-        linux_service::install_or_update_service(service_name)
+        linux_service::install_or_update_service(service_name);
+        Ok(())
     }
 }
 
@@ -39,30 +40,20 @@
     }
     #[cfg(not(windows))]
     {
-        linux_service::stop_service(service_name)?;
-        linux_service::uninstall_service(service_name)
+        linux_service::stop_service(service_name);
+        linux_service::uninstall_service(service_name);
+        Ok(())
     }
 }
 
-<<<<<<< HEAD
-pub fn start_service(
-    service_name: &str,
-    _retry_count: u32,
-    _duration: std::time::Duration,
-) -> Result<()> {
-    #[cfg(windows)]
-    {
-        windows_service::start_service_with_retry(service_name, _retry_count, _duration)
-=======
 pub async fn start_service(service_name: &str, _retry_count: u32, _duration: std::time::Duration) {
     #[cfg(windows)]
     {
         windows_service::start_service_with_retry(service_name, _retry_count, _duration).await;
->>>>>>> a0f31e0a
     }
     #[cfg(not(windows))]
     {
-        linux_service::start_service(service_name)
+        linux_service::start_service(service_name);
     }
 }
 
@@ -75,7 +66,8 @@
     }
     #[cfg(not(windows))]
     {
-        linux_service::stop_service(service_name)
+        linux_service::stop_service(service_name);
+        Ok(())
     }
 }
 
