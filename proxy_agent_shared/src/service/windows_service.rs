--- conflicted
+++ resolved
@@ -16,7 +16,7 @@
     service_name: &str,
     retry_count: u32,
     duration: std::time::Duration,
-) -> Result<()> {
+) {
     for i in 0..retry_count {
         logger_manager::write_info(format!("Starting service {} attempt {}", service_name, i));
 
@@ -27,7 +27,7 @@
                         "Service {} is at Running state",
                         service_name
                     ));
-                    return Ok(());
+                    return;
                 }
 
                 logger_manager::write_info(
@@ -46,24 +46,11 @@
                     )
                     .to_string(),
                 );
-
-                if (i + 1) == retry_count {
-                    logger_manager::write_info(
-                        format!(
-                            "Service {} failed to start after {} attempts",
-                            service_name, i
-                        )
-                        .to_string(),
-                    );
-                    return Err(e);
-                }
             }
         }
 
         tokio::time::sleep(duration).await;
     }
-
-    Ok(())
 }
 
 async fn start_service_once(service_name: &str) -> Result<ServiceStatus> {
@@ -310,17 +297,8 @@
             !output_str.contains("The specified service does not exist as an installed service")
         );
 
-<<<<<<< HEAD
-        let result = super::start_service_with_retry(
-            TEST_SERVICE_NAME,
-            2,
-            std::time::Duration::from_millis(15),
-        );
-        assert!(result.is_err(), "Test Service should not be able to start");
-=======
         super::start_service_with_retry(TEST_SERVICE_NAME, 2, std::time::Duration::from_millis(15))
             .await;
->>>>>>> a0f31e0a
         let service_status = super::query_service_status(TEST_SERVICE_NAME).unwrap();
         assert_ne!(
             service_status.current_state,
