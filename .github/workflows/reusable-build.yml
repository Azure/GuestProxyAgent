name: Reusable Build and Artifacts

on:
  workflow_call:
    inputs:
      generate_release:
        required: true
        type: boolean
env:
  CARGO_TERM_COLOR: always
  CARGO_LLVM_COV_TARGET_DIR: out

jobs:
  create-release:
    runs-on: ubuntu-latest
    steps:
      - name: Create GitHub Release
        id: create_release
        if: inputs.generate_release == true
        uses: actions/create-release@v1
        env:
          GITHUB_TOKEN: ${{ secrets.GITHUB_TOKEN }}
        with:
          tag_name: ${{ github.ref }}
          release_name: Release ${{ github.ref }}
          body: Release notes

  build-windows-amd64:
    runs-on: windows-latest
    needs: create-release

    steps:
      - name: Checkout Project
        uses: actions/checkout@v3.3.0

      - name: Install Clang
        working-directory: ${{env.GITHUB_WORKSPACE}}
        run: |
          choco install -y llvm --version 11.0.1 --allow-downgrade

      - name: setup-msbuild
        uses: microsoft/setup-msbuild@v1.3.1

      - name: rust-toolchain
        uses: actions-rs/toolchain@v1.0.6
        with:
          toolchain: 1.69.0

      - name: Install llvm Code Coverage
        uses: taiki-e/install-action@cargo-llvm-cov

      - name: Run Build.cmd Debug amd64
        run: .\build.cmd debug amd64

      - name: Upload debug amd64 build zip packages
        if: (success() || failure())
        uses: actions/upload-artifact@v4
        with:
          # Artifact name
          name: build-debug-windows-amd64.zip
          # A file, directory or wildcard pattern that describes what to upload
          path: out/x86_64-pc-windows-msvc/debug/package/

      - name: Run Build.cmd Release amd64
        if: (success() || failure())
        run: .\build.cmd release amd64

      - name: Upload release amd64 build zip package
        if: (success() || failure())
        uses: actions/upload-artifact@v4
        with:
          # Artifact name
          name: build-release-windows-amd64.zip
          # A file, directory or wildcard pattern that describes what to upload
          path: out/x86_64-pc-windows-msvc/release/package/

      - name: Run Code Coverage for proxy_agent_shared
        run: |
          cargo llvm-cov --target x86_64-pc-windows-msvc --manifest-path ./proxy_agent_shared/Cargo.toml --output-path ./out/proxy_agent_shared_codeCov.txt --release
          type ./out/proxy_agent_shared_codeCov.txt

      - name: Parse Code Coverage for proxy_agent_shared
        run: |
          $threshold = 70
          Get-Content out\proxy_agent_shared_codeCov.txt | ForEach-Object {
            if ($_ -match 'TOTAL') {
              $totalLine = $_
            }
          }
          $coverageData = $totalLine -split '\s+'
          $totalLinesPercent = $coverageData[9] -replace '%', ''

          if ($totalLinesPercent -lt $threshold) {
            Write-Output "Code coverage below threshold: $totalLinesPercent. Failing the step."
            exit 1
          } else {
            Write-Output "Percent of Lines Covered: $totalLinesPercent"
          }

      - name: Run Code Coverage for proxy_agent
        run: |
          cargo llvm-cov --target x86_64-pc-windows-msvc --manifest-path proxy_agent\Cargo.toml --output-path out\codeCov.txt --release --ignore-filename-regex "(proxy_agent_shared|main.rs|bpf_api.rs|bpf_obj.rs)" -- --test-threads=1
          type out\codeCov.txt

      - name: Parse Code Coverage for proxy_agent
        run: |
          $threshold = 70
          Get-Content out\codeCov.txt | ForEach-Object {
            if ($_ -match 'TOTAL') {
              $totalLine = $_
            }
          }
          $coverageData = $totalLine -split '\s+'
          $totalLinesPercent = $coverageData[9] -replace '%', ''

          if ($totalLinesPercent -lt $threshold) {
            Write-Output "Code coverage below threshold: $totalLinesPercent. Failing the step."
            exit 1
          } else {
            Write-Output "Percent of Lines Covered: $totalLinesPercent"
          }

      - name: Run Code Coverage for proxy_agent_extension
        run: |
          cargo llvm-cov --target x86_64-pc-windows-msvc --manifest-path proxy_agent_extension\Cargo.toml --output-path out\proxy_agent_extension_codeCov.txt --release --ignore-filename-regex "(proxy_agent_shared|main.rs|service_ext.rs)" -- --test-threads=1
          type out\proxy_agent_extension_codeCov.txt

      - name: Parse Code Coverage for proxy_agent_extension
        run: |
          $threshold = 70
          Get-Content out\proxy_agent_extension_codeCov.txt | ForEach-Object {
            if ($_ -match 'TOTAL') {
              $totalLine = $_
            }
          }
          $coverageData = $totalLine -split '\s+'
          $totalLinesPercent = $coverageData[9] -replace '%', ''

          if ($totalLinesPercent -lt $threshold) {
            Write-Output "Code coverage below threshold: $totalLinesPercent. Failing the step."
            exit 1
          } else {
            Write-Output "Percent of Lines Covered: $totalLinesPercent"
          }

      - name: get current release
        id: get_current_release
        if: inputs.generate_release == true
        uses: joutvhu/get-release@v1.0.2
        with:
          # do not push two tags/releases at the same time
          latest: true
        env:
          GITHUB_TOKEN: ${{ secrets.GITHUB_TOKEN }}
  
      - name: Upload debug amd64 build
        if: inputs.generate_release == true
        uses: actions/upload-release-asset@v1
        env:
          GITHUB_TOKEN: ${{ secrets.GITHUB_TOKEN }}
        with:
          upload_url: ${{ steps.get_current_release.outputs.upload_url }}
          # Path to the asset
          asset_path: out/x86_64-pc-windows-msvc/debug/build-debug-windows-amd64.zip
          asset_name: build-debug-windows-amd64.zip
          # ID of the release to attach the asset to
          asset_content_type: application/zip

      - name: Upload release amd64 build
        if: inputs.generate_release == true
        uses: actions/upload-release-asset@v1
        env:
          GITHUB_TOKEN: ${{ secrets.GITHUB_TOKEN }}
        with:
          upload_url: ${{ steps.get_current_release.outputs.upload_url }}
          # Path to the asset
          asset_path: out/x86_64-pc-windows-msvc/release/build-release-windows-amd64.zip
          asset_name: build-release-windows-amd64.zip
          # ID of the release to attach the asset to
          asset_content_type: application/zip

  build-windows-arm64:
    runs-on: windows-latest
    needs: create-release

    steps:
      - name: Checkout Project
        uses: actions/checkout@v3.3.0

      - name: Install Clang
        working-directory: ${{env.GITHUB_WORKSPACE}}
        run: |
          choco install -y llvm --version 11.0.1 --allow-downgrade

      - name: setup-msbuild
        uses: microsoft/setup-msbuild@v1.3.1

      - name: rust-toolchain
        uses: actions-rs/toolchain@v1.0.6
        with:
          toolchain: 1.69.0

      - name: Run Build.cmd Debug arm64
        run: .\build.cmd debug arm64

      - name: Upload debug arm64 build zip packages
        if: (success() || failure())
        uses: actions/upload-artifact@v3.1.2
        with:
          # Artifact name
          name: build-debug-windows-arm64.zip
          # A file, directory or wildcard pattern that describes what to upload
          path: out/aarch64-pc-windows-msvc/debug/package/

      - name: Run Build.cmd Release arm64
        if: (success() || failure())
        run: .\build.cmd release arm64
        
      - name: Upload release arm64 build zip package
        if: (success() || failure())
        uses: actions/upload-artifact@v3.1.2
        with:
          # Artifact name
          name: build-release-windows-arm64.zip
          # A file, directory or wildcard pattern that describes what to upload
          path: out/aarch64-pc-windows-msvc/release/package/

      - name: get current release
        id: get_current_release
        if: inputs.generate_release == true
        uses: joutvhu/get-release@v1.0.2
        with:
          # do not push two tags/releases at the same time
          latest: true
        env:
          GITHUB_TOKEN: ${{ secrets.GITHUB_TOKEN }}
  
      - name: Upload debug arm64 build
        if: inputs.generate_release == true
        uses: actions/upload-release-asset@v1
        env:
          GITHUB_TOKEN: ${{ secrets.GITHUB_TOKEN }}
        with:
          upload_url: ${{ steps.get_current_release.outputs.upload_url }}
          # Path to the asset
          asset_path: out/aarch64-pc-windows-msvc/debug/build-debug-windows-arm64.zip
          asset_name: build-debug-windows-arm64.zip
          # ID of the release to attach the asset to
          asset_content_type: application/zip

      - name: Upload release arm64 build
        if: inputs.generate_release == true
        uses: actions/upload-release-asset@v1
        env:
          GITHUB_TOKEN: ${{ secrets.GITHUB_TOKEN }}
        with:
          upload_url: ${{ steps.get_current_release.outputs.upload_url }}
          # Path to the asset
          asset_path: out/aarch64-pc-windows-msvc/release/build-release-windows-arm64.zip
          asset_name: build-release-windows-arm64.zip
          # ID of the release to attach the asset to
          asset_content_type: application/zip

  build-linux-amd64:
    runs-on: ubuntu-latest
    needs: create-release

    steps:
      - name: Checkout Project
        uses: actions/checkout@v3.3.0

      - name: Install Clang
        uses: egor-tensin/setup-clang@v1

      - name: rust-toolchain
        uses: actions-rs/toolchain@v1.0.6
        with:
          toolchain: stable

      - name: Install Code Coverage
        uses: taiki-e/install-action@cargo-llvm-cov

      - name: Setup an eBPF Development Environment in Ubuntu
        run: |
          sudo apt update
          sudo apt install linux-headers-$(uname -r) \
                  libbpfcc-dev \
                  libbpf-dev \
                  llvm \
                  clang \
                  gcc-multilib \
                  build-essential \
                  linux-tools-$(uname -r) \
                  linux-tools-common \
                  linux-tools-generic \
                  rpm \
                  musl-tools \

          sudo snap install dotnet-sdk --classic
          sudo chown -R root:root /var/lib
        
      - name: Run build-linux.sh Debug amd64
        run: ./build-linux.sh debug amd64

<<<<<<< HEAD
      - name: Upload debug build amd64 zip package
        uses: actions/upload-artifact@v3.1.2
=======
      - name: Upload debug build zip package
        uses: actions/upload-artifact@v4
>>>>>>> b3c4517f
        with:
          # Artifact name
          name: build-debug-linux-amd64.zip
          # A file, directory or wildcard pattern that describes what to upload
          path: out/x86_64-unknown-linux-musl/debug/package/

      - name: Run build-linux.sh Release amd64
        run: ./build-linux.sh release

<<<<<<< HEAD
      - name: Upload release amd64 build zip package
        uses: actions/upload-artifact@v3.1.2
=======
      - name: Upload release build zip package
        uses: actions/upload-artifact@v4
>>>>>>> b3c4517f
        with:
          # Artifact name
          name: build-release-linux-amd64.zip
          # A file, directory or wildcard pattern that describes what to upload
          path: out/x86_64-unknown-linux-musl/release/package/

      - name: Run Code Coverage for proxy_agent_shared
        run: |
          cargo llvm-cov --target x86_64-unknown-linux-musl --manifest-path ./proxy_agent_shared/Cargo.toml --output-path ./out/proxy_agent_shared_codeCov.txt --release
          cat ./out/proxy_agent_shared_codeCov.txt

      - name: Parse Code Coverage for proxy_agent_shared
        run: |
          threshold=70
          while IFS= read -r line || [ -n "$line" ]; do
              if [[ $line == *"TOTAL"* ]];  then
                  totalLine=$line
              fi
          done < ./out/proxy_agent_shared_codeCov.txt

          read -ra total_value_array <<< "$totalLine"
          value=${total_value_array[9]}
          totalLinesPercent=${value//%/}
          totalLinesPercent=$(echo "$totalLinesPercent" | bc -l)

          if [[ $totalLinesPercent < $threshold ]] 
          then
              echo "Code coverage below threshold: $totalLinesPercent. Failing the step."
              exit 1
          fi
          echo "Percent of Lines Covered: $totalLinesPercent"

      - name: Run Code Coverage for proxy_agent
        run: |
          cargo llvm-cov --target x86_64-unknown-linux-musl --manifest-path ./proxy_agent/Cargo.toml --output-path ./out/proxy_agent_codeCov.txt --release --ignore-filename-regex "(proxy_agent_shared|main.rs|linux.rs)" -- --test-threads=1
          cat ./out/proxy_agent_codeCov.txt

      - name: Parse Code Coverage for proxy_agent
        run: |
          threshold=70
          while IFS= read -r line || [ -n "$line" ]; do
              if [[ $line == *"TOTAL"* ]];  then
                  totalLine=$line
              fi
          done < ./out/proxy_agent_codeCov.txt

          read -ra total_value_array <<< "$totalLine"
          value=${total_value_array[9]}
          totalLinesPercent=${value//%/}
          totalLinesPercent=$(echo "$totalLinesPercent" | bc -l)

          if [[ $totalLinesPercent < $threshold ]] 
          then
              echo "Code coverage below threshold: $totalLinesPercent. Failing the step."
              exit 1
          fi
          echo "Percent of Lines Covered: $totalLinesPercent"

      - name: Run Code Coverage for proxy_agent_extension
        run: |
          cargo llvm-cov --target x86_64-unknown-linux-musl --manifest-path ./proxy_agent_extension/Cargo.toml --output-path ./out/proxy_agent_extension_codeCov.txt --release --ignore-filename-regex "(proxy_agent_shared|main.rs)" -- --test-threads=1
          cat ./out/proxy_agent_extension_codeCov.txt

      - name: Parse Code Coverage for proxy_agent_extension
        run: |
          threshold=70
          while IFS= read -r line || [ -n "$line" ]; do
              if [[ $line == *"TOTAL"* ]];  then
                  totalLine=$line
              fi
          done < ./out/proxy_agent_extension_codeCov.txt

          read -ra total_value_array <<< "$totalLine"
          value=${total_value_array[9]}
          totalLinesPercent=${value//%/}
          totalLinesPercent=$(echo "$totalLinesPercent" | bc -l)

          if [[ $totalLinesPercent < $threshold ]] 
          then
              echo "Code coverage below threshold: $totalLinesPercent. Failing the step."
              exit 1
          fi
          echo "Percent of Lines Covered: $totalLinesPercent"

      - name: get current release
        id: get_current_release
        if: inputs.generate_release == true
        uses: joutvhu/get-release@v1.0.2
        with:
          # do not push two tags/releases at the same time
          latest: true
        env:
          GITHUB_TOKEN: ${{ secrets.GITHUB_TOKEN }}

      - name: Upload debug build
        if: inputs.generate_release == true
        uses: actions/upload-release-asset@v1
        env:
          GITHUB_TOKEN: ${{ secrets.GITHUB_TOKEN }}
        with:
          upload_url: ${{ steps.get_current_release.outputs.upload_url }}
          # Path to the asset
          asset_path: out/x86_64-unknown-linux-musl/debug/build-debug-linux-amd64.zip
          asset_name: build-debug-linux-amd64.zip
          # ID of the release to attach the asset to
          asset_content_type: application/zip

      - name: Upload release build
        if: inputs.generate_release == true
        uses: actions/upload-release-asset@v1
        env:
          GITHUB_TOKEN: ${{ secrets.GITHUB_TOKEN }}
        with:
          upload_url: ${{ steps.get_current_release.outputs.upload_url }}
          # Path to the asset
          asset_path: out/x86_64-unknown-linux-musl/release/build-release-linux-amd64.zip
          asset_name: build-release-linux-amd64.zip
          # ID of the release to attach the asset to
          asset_content_type: application/zip

  build-linux-arm64:
    runs-on: ubuntu-24.04-arm
    needs: create-release

    steps:
      - name: Checkout Project
        uses: actions/checkout@v3.3.0

      - name: Install Clang
        uses: egor-tensin/setup-clang@v1

      - name: rust-toolchain
        uses: actions-rs/toolchain@v1.0.6
        with:
          toolchain: stable

      - name: Setup an eBPF Development Environment in Ubuntu
        run: |
          sudo apt update
          sudo apt install linux-headers-$(uname -r) \
                  libbpfcc-dev \
                  libbpf-dev \
                  llvm \
                  clang \
                  build-essential \
                  linux-tools-$(uname -r) \
                  linux-tools-common \
                  linux-tools-generic \
                  rpm \
                  musl-tools \
                  gcc-aarch64-linux-gnu \

          sudo sudo apt-get install -y dotnet-sdk-8.0
        
      - name: Run build-linux.sh Debug arm64
        run: ./build-linux.sh debug arm64

      - name: Upload debug arm64 build zip package
        uses: actions/upload-artifact@v3.1.2
        with:
          # Artifact name
          name: build-debug-linux-arm64.zip
          # A file, directory or wildcard pattern that describes what to upload
          path: out/aarch64-unknown-linux-musl/debug/package/

      - name: Run build-linux.sh Release arm64
        run: ./build-linux.sh release arm64

      - name: Upload release arm64 build zip package
        uses: actions/upload-artifact@v3.1.2
        with:
          # Artifact name
          name: build-release-linux-arm64.zip
          # A file, directory or wildcard pattern that describes what to upload
          path: out/aarch64-unknown-linux-musl/release/package/

      - name: get current release
        id: get_current_release
        if: inputs.generate_release == true
        uses: joutvhu/get-release@v1.0.2
        with:
          # do not push two tags/releases at the same time
          latest: true
        env:
          GITHUB_TOKEN: ${{ secrets.GITHUB_TOKEN }}

      - name: Upload debug build
        if: inputs.generate_release == true
        uses: actions/upload-release-asset@v1
        env:
          GITHUB_TOKEN: ${{ secrets.GITHUB_TOKEN }}
        with:
          upload_url: ${{ steps.get_current_release.outputs.upload_url }}
          # Path to the asset
          asset_path: out/aarch64-unknown-linux-musl/debug/build-debug-linux-arm64.zip
          asset_name: build-debug-linux-arm64.zip
          # ID of the release to attach the asset to
          asset_content_type: application/zip

      - name: Upload release build
        if: inputs.generate_release == true
        uses: actions/upload-release-asset@v1
        env:
          GITHUB_TOKEN: ${{ secrets.GITHUB_TOKEN }}
        with:
          upload_url: ${{ steps.get_current_release.outputs.upload_url }}
          # Path to the asset
          asset_path: out/aarch64-unknown-linux-musl/release/build-release-linux-arm64.zip
          asset_name: build-release-linux-arm64.zip
          # ID of the release to attach the asset to
          asset_content_type: application/zip
<|MERGE_RESOLUTION|>--- conflicted
+++ resolved
@@ -205,7 +205,7 @@
 
       - name: Upload debug arm64 build zip packages
         if: (success() || failure())
-        uses: actions/upload-artifact@v3.1.2
+        uses: actions/upload-artifact@v4
         with:
           # Artifact name
           name: build-debug-windows-arm64.zip
@@ -218,7 +218,7 @@
         
       - name: Upload release arm64 build zip package
         if: (success() || failure())
-        uses: actions/upload-artifact@v3.1.2
+        uses: actions/upload-artifact@v4
         with:
           # Artifact name
           name: build-release-windows-arm64.zip
@@ -302,13 +302,8 @@
       - name: Run build-linux.sh Debug amd64
         run: ./build-linux.sh debug amd64
 
-<<<<<<< HEAD
       - name: Upload debug build amd64 zip package
-        uses: actions/upload-artifact@v3.1.2
-=======
-      - name: Upload debug build zip package
-        uses: actions/upload-artifact@v4
->>>>>>> b3c4517f
+        uses: actions/upload-artifact@v4
         with:
           # Artifact name
           name: build-debug-linux-amd64.zip
@@ -318,13 +313,8 @@
       - name: Run build-linux.sh Release amd64
         run: ./build-linux.sh release
 
-<<<<<<< HEAD
       - name: Upload release amd64 build zip package
-        uses: actions/upload-artifact@v3.1.2
-=======
-      - name: Upload release build zip package
-        uses: actions/upload-artifact@v4
->>>>>>> b3c4517f
+        uses: actions/upload-artifact@v4
         with:
           # Artifact name
           name: build-release-linux-amd64.zip
@@ -483,7 +473,7 @@
         run: ./build-linux.sh debug arm64
 
       - name: Upload debug arm64 build zip package
-        uses: actions/upload-artifact@v3.1.2
+        uses: actions/upload-artifact@v4
         with:
           # Artifact name
           name: build-debug-linux-arm64.zip
@@ -494,7 +484,7 @@
         run: ./build-linux.sh release arm64
 
       - name: Upload release arm64 build zip package
-        uses: actions/upload-artifact@v3.1.2
+        uses: actions/upload-artifact@v4
         with:
           # Artifact name
           name: build-release-linux-arm64.zip
